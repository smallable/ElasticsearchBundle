--- conflicted
+++ resolved
@@ -12,12 +12,9 @@
 namespace ONGR\ElasticsearchBundle\Client;
 
 use Elasticsearch\Client;
-<<<<<<< HEAD
+use Elasticsearch\Common\Exceptions\Forbidden403Exception;
 use ONGR\ElasticsearchBundle\Cache\WarmerInterface;
 use ONGR\ElasticsearchBundle\Cache\WarmersContainer;
-=======
-use Elasticsearch\Common\Exceptions\Forbidden403Exception;
->>>>>>> 49ba072a
 use ONGR\ElasticsearchBundle\Mapping\MappingTool;
 
 /**
@@ -379,7 +376,38 @@
     }
 
     /**
-<<<<<<< HEAD
+     * Closes index.
+     */
+    public function close()
+    {
+        $this->getClient()->indices()->close(['index' => $this->getIndexName()]);
+    }
+
+    /**
+     * Returns whether the index is opened.
+     *
+     * @return bool
+     */
+    public function isOpen()
+    {
+        try {
+            $this->getClient()->indices()->recovery(['index' => $this->getIndexName()]);
+        } catch (Forbidden403Exception $ex) {
+            return false;
+        }
+
+        return true;
+    }
+
+    /**
+     * Opens index.
+     */
+    public function open()
+    {
+        $this->getClient()->indices()->open(['index' => $this->getIndexName()]);
+    }
+
+    /**
      * Returns mapping from index.
      *
      * @return array
@@ -396,37 +424,6 @@
         }
 
         return [];
-=======
-     * Closes index.
-     */
-    public function close()
-    {
-        $this->getClient()->indices()->close(['index' => $this->getIndexName()]);
-    }
-
-    /**
-     * Returns whether the index is opened.
-     *
-     * @return bool
-     */
-    public function isOpen()
-    {
-        try {
-            $this->getClient()->indices()->recovery(['index' => $this->getIndexName()]);
-        } catch (Forbidden403Exception $ex) {
-            return false;
-        }
-
-        return true;
-    }
-
-    /**
-     * Opens index.
-     */
-    public function open()
-    {
-        $this->getClient()->indices()->open(['index' => $this->getIndexName()]);
->>>>>>> 49ba072a
     }
 
     /**
