--- conflicted
+++ resolved
@@ -9,17 +9,12 @@
   global:
     - ES_VERSION=7.5.2 ES_DOWNLOAD_URL=https://artifacts.elastic.co/downloads/elasticsearch/elasticsearch-${ES_VERSION}-linux-x86_64.tar.gz
   matrix:
-<<<<<<< HEAD
-    - SYMFONY="~3.4"
-    - SYMFONY="^4.4"
-=======
     - SYMFONY="^4.4"
     - SYMFONY="^5.0"
 jobs:
   exclude:
     - php: 7.1
       env: SYMFONY="^5.0"
->>>>>>> a00f5a64
 install:
   - wget ${ES_DOWNLOAD_URL}
   - tar -xzf elasticsearch-${ES_VERSION}-linux-x86_64.tar.gz
