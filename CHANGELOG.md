# CHANGELOG
## v1.0.x (2016-x)

<<<<<<< HEAD
## v1.0.2 (2016-05-23)
- Heavily improved import/export performance #617
- Fixed query execution timer #618
=======
## v1.0.2 (2016-x)
- Fixed profiler query time calculation #619
>>>>>>> 731e1a6c

## v1.0.1 (2016-04-06)
- Changed properties to private in all tests.
- Fixed bug when there is no `Document` folder #605
- Fixed bulk queries reset bug #606
- Fixed integer and float values storing as an arrays #571

## v1.0.0 (2016-03-17)   
- First stable release<|MERGE_RESOLUTION|>--- conflicted
+++ resolved
@@ -1,14 +1,9 @@
 # CHANGELOG
 ## v1.0.x (2016-x)
 
-<<<<<<< HEAD
-## v1.0.2 (2016-05-23)
-- Heavily improved import/export performance #617
-- Fixed query execution timer #618
-=======
 ## v1.0.2 (2016-x)
 - Fixed profiler query time calculation #619
->>>>>>> 731e1a6c
+- Heavily improved import/export performance #617
 
 ## v1.0.1 (2016-04-06)
 - Changed properties to private in all tests.
